--- conflicted
+++ resolved
@@ -1,8 +1,6 @@
 module github.com/tidepool-org/go-common
 
 go 1.21
-
-toolchain go1.21.0
 
 require (
 	github.com/Shopify/sarama v1.38.1
@@ -34,38 +32,18 @@
 	github.com/jcmturner/rpc/v2 v2.0.3 // indirect
 	github.com/json-iterator/go v1.1.12 // indirect
 	github.com/klauspost/compress v1.17.2 // indirect
-<<<<<<< HEAD
-	github.com/klauspost/cpuid/v2 v2.2.5 // indirect
 	github.com/kr/pretty v0.3.1 // indirect
-	github.com/labstack/echo/v4 v4.11.2 // indirect
-	github.com/labstack/gommon v0.4.0 // indirect
-	github.com/leodido/go-urn v1.2.4 // indirect
-	github.com/mattn/go-colorable v0.1.13 // indirect
-	github.com/mattn/go-isatty v0.0.20 // indirect
-=======
-	github.com/kr/pretty v0.3.1 // indirect
->>>>>>> 919f009f
 	github.com/modern-go/concurrent v0.0.0-20180306012644-bacd9c7ef1dd // indirect
 	github.com/modern-go/reflect2 v1.0.2 // indirect
 	github.com/pierrec/lz4/v4 v4.1.18 // indirect
 	github.com/rcrowley/go-metrics v0.0.0-20201227073835-cf1acfcdf475 // indirect
+	github.com/rogpeppe/go-internal v1.11.0 // indirect
 	github.com/xdg/stringprep v1.0.3 // indirect
 	go.uber.org/goleak v1.2.1 // indirect
 	go.uber.org/multierr v1.11.0 // indirect
-<<<<<<< HEAD
-	go.uber.org/zap v1.25.0 // indirect
-	golang.org/x/arch v0.5.0 // indirect
+	go.uber.org/zap v1.26.0 // indirect
 	golang.org/x/crypto v0.14.0 // indirect
 	golang.org/x/net v0.17.0 // indirect
 	golang.org/x/sync v0.4.0 // indirect
-	golang.org/x/sys v0.13.0 // indirect
 	golang.org/x/text v0.13.0 // indirect
-	google.golang.org/protobuf v1.31.0 // indirect
-	gopkg.in/yaml.v3 v3.0.1 // indirect
-=======
-	go.uber.org/zap v1.26.0 // indirect
-	golang.org/x/crypto v0.14.0 // indirect
-	golang.org/x/net v0.17.0 // indirect
-	golang.org/x/text v0.13.0 // indirect
->>>>>>> 919f009f
 )